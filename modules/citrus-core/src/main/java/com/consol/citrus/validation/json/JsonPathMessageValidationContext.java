--- conflicted
+++ resolved
@@ -30,8 +30,7 @@
 public class JsonPathMessageValidationContext implements ValidationContext {
 
     /** Map holding xpath expressions as key and expected values as values */
-    private Map<String, String> jsonPathExpressions = new HashMap<>();
-<<<<<<< HEAD
+    private Map<String, String> jsonPathExpressions = new HashMap<String, String>();
 
     /**
      * Default constructor using JSON message type.
@@ -39,8 +38,6 @@
     public JsonPathMessageValidationContext() {
         super(MessageType.JSON.toString());
     }
-=======
->>>>>>> 5f25d8a1
 
     /**
      * Get the control message elements that have to be present in
