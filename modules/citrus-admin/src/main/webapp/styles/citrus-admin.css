--- conflicted
+++ resolved
@@ -124,7 +124,18 @@
   font-size: 10px;
 }
 
-<<<<<<< HEAD
+div.file-tree {
+  border: 1px solid #BBBBBB;
+  height: 300px;
+  overflow: auto;
+  padding: 5px;
+}
+
+.modal-backdrop, .modal-backdrop.fade.in {
+    opacity: 0.6;
+    background-color: #F9F9F9;
+}}
+
 #log-tabs > li {
   margin-right: 5px;
 }
@@ -143,16 +154,4 @@
   border-style: solid;
   border-width: 1px;
   padding-right: 22px;
-=======
-div.file-tree {
-  border: 1px solid #BBBBBB;
-  height: 300px;
-  overflow: auto;
-  padding: 5px;
-}
-
-.modal-backdrop, .modal-backdrop.fade.in {
-    opacity: 0.6;
-    background-color: #F9F9F9;
->>>>>>> a9760ebc
 }