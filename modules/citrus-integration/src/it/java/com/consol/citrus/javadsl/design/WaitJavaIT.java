--- conflicted
+++ resolved
@@ -192,15 +192,6 @@
         applyBehavior(new AbstractTestBehavior() {
             @Override
             public void apply() {
-<<<<<<< HEAD
-                try {
-                    waitFor()
-                            .file()
-                            .resource(new ClassPathResource("citrus.properties").getFile());
-                } catch (IOException e) {
-                    throw new CitrusRuntimeException(e);
-                }
-=======
                 waitFor()
                         .file()
                         .resource(file);
@@ -244,7 +235,6 @@
             public void apply() {
                 waitFor()
                         .file(file.toURI().toString());
->>>>>>> c545228e
             }
         });
     }
