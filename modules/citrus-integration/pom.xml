--- conflicted
+++ resolved
@@ -70,8 +70,6 @@
             </xjbSources>
           </configuration>
         </plugin>
-<<<<<<< HEAD
-=======
         <plugin>
           <groupId>net.revelc.code</groupId>
           <artifactId>zookeeper-maven-plugin</artifactId>
@@ -98,7 +96,6 @@
             </dependency>
           </dependencies>
         </plugin>
->>>>>>> df006a8e
     </plugins>
 
   	<testSourceDirectory>src/it/java</testSourceDirectory>
@@ -155,16 +152,16 @@
     </dependency>
     <dependency>
       <groupId>com.consol.citrus</groupId>
-<<<<<<< HEAD
+      <artifactId>citrus-zookeeper</artifactId>
+      <version>${project.version}</version>
+    </dependency>
+    <dependency>
+      <groupId>com.consol.citrus</groupId>
       <artifactId>citrus-rmi</artifactId>
-=======
-      <artifactId>citrus-zookeeper</artifactId>
->>>>>>> df006a8e
-      <version>${project.version}</version>
-    </dependency>
-    <dependency>
-      <groupId>com.consol.citrus</groupId>
-<<<<<<< HEAD
+      <version>${project.version}</version>
+    </dependency>
+    <dependency>
+      <groupId>com.consol.citrus</groupId>
       <artifactId>citrus-jmx</artifactId>
       <version>${project.version}</version>
     </dependency>
@@ -176,9 +173,6 @@
     <dependency>
       <groupId>com.consol.citrus</groupId>
       <artifactId>citrus-restdocs</artifactId>
-=======
-      <artifactId>citrus-admin</artifactId>
->>>>>>> df006a8e
       <version>${project.version}</version>
     </dependency>
 
