[[changes-new]]
= What's new in Citrus 2.7?!

We have the following features included in the box.

[[changes-2-7-9]]
== Since Citrus 2.7.9

<<<<<<< HEAD
[[fixed-breaking-changes-2-7-8]]
=== Fixed breaking changes

We've received reports from Citrus users pointing out several breaking changes in the public API that have been introduced
with minor versions. Because of that, we've reviewed the public API from release 2.7 until today and reconstructed the
the removed/changed methods to ease the migration to newer Citrus versions. All methods that have been added back for
downwards compatibility are marked as `@Deprecated` and will be removed with the next major release.

* https://github.com/citrusframework/citrus/issues/547[#547 - Breaking change in waitFor().http() public API]
=======
[[changes-bugs-2-7-9]]
=== Fixed bugs

* https://github.com/citrusframework/citrus/issues/561[#561 - Lost cookie entries except the last one]
>>>>>>> 94c6e4e2

[[changes-2-7-8]]
== Since Citrus 2.7.8

[[changes-sftp]]
=== STFP preferred authentication settings
https://github.com/citrusframework/citrus/issues/483[#483 - Add SFTP client preferred authentications setting]

We've change the default authentication order for the SFTP client, so that it prevents early keyboard interaction. To be
able to change the order of authentication methods depending on the current use case, we've introduced configuration
options for this.

For more information, please have a look at the link:#sftp-client[SFTP Client] section.


[[changes-maintenance]]
=== Maintenance tasks

* https://github.com/citrusframework/citrus/issues/520[#520 - update vertx-core because of vulnerabilities]
* https://github.com/citrusframework/citrus/issues/509[#509 - Inconsistencies in Java doc for RepeatOnError]

[[changes-bugs-2-7-8]]
=== Fixed bugs

* https://github.com/citrusframework/citrus/issues/451[#451 - Citrus-Maven-Plugin: 'Generate Docs'-Mojo fails due to broken path]
* https://github.com/citrusframework/citrus/issues/418[#418 - Thread leak in TestCase.finish()]
* https://github.com/citrusframework/citrus/issues/428[#428 - Citrus reports containing invalid XML]
* https://github.com/citrusframework/citrus/issues/505[#505 - Maven Goal 'citrus:create-test' generate test class with compile error]
* https://github.com/citrusframework/citrus/issues/516[#516 - Exception in async container is suppressed when used with TestNGCitrusTestRunner]
* https://github.com/citrusframework/citrus/issues/524[#524 - Initial local build failing in citrus-arquillian]

[[changes-2-7-7]]
== Since Citrus 2.7.7

[[changes-SshServer]]
=== Read SshServer key from classpath

It's now possible to load the host key from the classpath.

[[changes-bugs]]
=== Bugfix, bugfix, bugfix

See the complete list of https://github.com/citrusframework/citrus/milestone/12?closed=1[v2.7.7 bugfixes].

[[changes-2-7-6]]
== Since Citrus 2.7.6

[[changes-hamcrest-number-matchers]]
=== Hamcrest matchers

We have added new Hamcrest matcher support in XML. This is `isOneOf` and `isIn` as well as `closeTo`. All implementations are now available in XML when using `@assertThat()@` validation expressions.
Read more about it in section link:#matcher-assert-that[matcher-assert-that].

[[changes-wait-for-action]]
=== Wait for test action

The wait action is able to wait for a condition to pass during a test case. Up to now you were able to wait for Http URL to return a status code, a file to be present and a message to arrive. A new
condition implementation enables you to wait for another test action to perform successfully. In case of error or time delay in the test action the condition will wait until the action is finished. This
enables you to wait for Docker images to start, JMS messages to arrive and many more.

Read more about it in sections link:#containers-wait[wait-for] and link:#containers-wait-action[wait-for-action].

[[changes-sftp-scp]]
=== SFTP/SCP support

The FTP endpoints (client/server) in Citrus were enhanced to also handle SFTP and SCP secure file transfer. The new support results in new client and server components for SFTP and SCP so you can
choose how the files should be sent/received to/from the server.

Read more about it in sections link:#ftp[FTP] and link:#sftp[SFTP/SCP].

[[changes-jms-durable-scubscribers]]
=== JMS Topic durable subscribers

The Citrus JMS topic client is now able to use durable subscriptions and/or to start and reuse the subscription throughout the whole test suite. The topic subscription is then started at the very beginning
and incoming events are stored to a local in memory cache. This mechanism is used to not loose any events that are triggered before the test case is receiving the messages from that JMS topic.

Read more about it in section link:#jms-topic-subscriber[JMS topics] and link:#jms-topic-durable-subscription[JMS durable subscriber].

[[changes-http-query-params]]
=== Improved Http query param handling

Http clients and servers are able to add query parameter to a GET Http URL. The handling of those parameters has significantly changed in this release in order to simplify query parameter support in Citrus. You can now
validate a sub set of query parameters and you are now able to use validation matchers and `@ignore@` expressions when validating query parameters on the server.

Read more about it in section link:#http[Http support].

[[changes-validation-matcher-new-line]]
=== Validation matchers

We have added some new validation matcher implementations `ignoreNewLine`, `trim` and `trimAllWhitespace`.

Read more about it in section link:#matcher-ignore-new-line[ignore-new-line], link:#matcher-trim[trim] and link:#matcher-trim-all-whitespace[trim-all-whitespace].

[[changes-2-7-5]]
== Since Citrus 2.7.5

[[changes-message-selector]]
=== Message selector on non-XML payloads

Citrus has always been able to select messages on a queue or channel in a receive test action in order to pick a message
of matching headers and or payload contents from a list of inbound messages. This enabled us to perform parallel testing and in addition to that
we are able to realize test scenarios where multiple messages arrive unordered at the same time.

The message selector processing has been enhnaced with JsonPath support as well as validation matcher conditions. So you can filter messages of certain
nature based on non XML payloads, too.

Read more about message selectors in link:#message-selectors[message-selector] and link:#message-channel-selector[message-channel-selector].

[[changes-zip-archives]]
=== Send and receive zip archives

Citrus provides a special message implementation that automatically adds the payload in form of one to many files and directories to a zip archive. The final zipped content is then
provided as binary message payload. This makes it very easy to send and receive zipped files and directories within Citrus.

[[changes-ftp-rewrite]]
=== Support FTP store and retrieve file operations

The FTP support has been rewritten to a certain extend in this release. This is because the former implementation has been too close to the FTP protocol. The new implementation is much
more comfortable when it comes to store and retrieve files on a FTP server. Also you can now check on a server side that files are pushed or retrieved via client interaction.

This new FTP API is backward compatible to former tests but you should definitely have a look at the new capabilities in FTP support. Check out the new stuff in chapter link:#ftp[ftp].

[[changes-binary-message]]
=== Binary messages

Handling of binary message content has been possible in Citrus. We have had some issues though when using non standard binary Content-Type headers in Http communication. The binary content was then treated
as String content obviously corrupting the binary content while processing. Also the Http client has not been able to retrieve binary message content from the server in order to validate the binary
streams. All issues are fixed with this release and in combination with extended binary message content utilities we expand the framework to handle binary content on client and server side.

To mention only one of these enhancements we now have a binary message stream validator that is able to compare two input streams of binary content. See chapter link:#binary-message-validation[binary-message-validation] for details.

[[changes-2-7-4]]
== Since Citrus 2.7.4

[[changes-swagger]]
=== Test generation from swagger definitions

It's now possible to generate a basic Test setup from swagger.json files using the Citrus Maven plugin.

[[changes-jdbc]]
=== JDBC server

Preparing databases for testing can be hard times. Creating all tables and preparing the test data with all constraints and data integrity is often a full time job and
very exhausting. Instead of preparing a real database would'nt it be nice to just mock the database queries with proper result set generation just in time within the test? But at the same time
we need to really use JDBC to connect and retrieve the data from a JDBC mock server.

This is now possible with the new JDBC server integration in Citrus. You can receive incoming SQL statements (INSERT, UPDATE, SELECT, DELETE, ...) and respond with a proper data set and/or rows updated result.
This enables us to test the data access in a database persistence layer without having to actually create the tables and data needed for the test scenario.

Read about it in chapter link:#jdbc[JDBC server].

[[changes-async]]
=== Async container

Sometimes it is good to execute test actions in parallel so you can do things simultaneously in a test case. In some cases it is just to execute a single test action in parallel to the rest of the test. When using send operations
you already could have used `fork="true"` option on that test action. The async test action container provides such functionality for all other test actions, too. Just add a test action to the async container and
the action is executed in a separate thread. The test case is not blocked with that action execution and immediately executes the next action in place.

Read about it in chapter link:#containers-async[Async].

[[changes-property-functions]]
=== System/Env property functions

There are new functions available to access System properties and environment settings. This enables you to resolve property values in test cases at runtime. See how to use this functions in chapter link:#functions[functions].

[[changes-url-encode-functions]]
=== URL encode/decode functions

Two new functions enable you to URL encode/decode a String with proper URL escaping. See how to use this functions in chapter link:#functions[functions].

[[changes-2-7-3]]
== Since Citrus 2.7.3

[[changes-plaintext-ignore]]
=== Ignore sections in plain text

Plain text message validation is usually based on a complete String equals comparison. With latest release we added the possibility to ignore some sections with
well known `@ignore@` keyword placeholder. The message validator will automatically ignore words or character sections based on that. Read more about this in chapter
link:#plain-text-message-validation[plain text message validation].

Also possible is the extraction of sections as new test variables when using the `@variable()@` matcher in the plain text message content.

[[changes-json-schema-validation]]
=== Json schema validation

When dealing with Json message content the latest release allows adding of schema validation. The Json structure is validated with proper schema as of Open API (Swagger) schema rules.
As usual the available schema files are defined in a schema repository in the project configuration. Read more about this in chapter link:#json-schema-validation[json schema validation].

[[changes-junit5]]
=== JUnit5 support

With this release you are able to integrate Citrus with JUnit5 the new generation of the famous unit testing framework. We provide a Citrus JUnit5 extension that can do the trick.
Read more about this in chapter link:#run-with-junit5[run with JUnit5].

[[changes-refactoring]]
=== Refactoring

Deprecated APIs and classes that coexisted a long time are now removed. If your project is using on of these deprecated
classes you may run into compile time errors.
Please have a look at the Citrus API JavaDocs and documentation in order to find out how to use the new APIs and classes
that replaced the old deprecated stuff.

[[changes-bugfixes]]
== Bugfixes

Bugs are part of our software developers world and fixing them is part of your daily business, too. Finding and solving issues
makes Citrus better every day. For a detailed listing of all bugfixes please refer to the complete
https://www.citrusframework.org/changes-report.html[changes log] of each release.<|MERGE_RESOLUTION|>--- conflicted
+++ resolved
@@ -6,8 +6,12 @@
 [[changes-2-7-9]]
 == Since Citrus 2.7.9
 
-<<<<<<< HEAD
-[[fixed-breaking-changes-2-7-8]]
+[[changes-bugs-2-7-9]]
+=== Fixed bugs
+
+* https://github.com/citrusframework/citrus/issues/561[#561 - Lost cookie entries except the last one]
+
+[[fixed-breaking-changes-2-7-9]]
 === Fixed breaking changes
 
 We've received reports from Citrus users pointing out several breaking changes in the public API that have been introduced
@@ -16,12 +20,6 @@
 downwards compatibility are marked as `@Deprecated` and will be removed with the next major release.
 
 * https://github.com/citrusframework/citrus/issues/547[#547 - Breaking change in waitFor().http() public API]
-=======
-[[changes-bugs-2-7-9]]
-=== Fixed bugs
-
-* https://github.com/citrusframework/citrus/issues/561[#561 - Lost cookie entries except the last one]
->>>>>>> 94c6e4e2
 
 [[changes-2-7-8]]
 == Since Citrus 2.7.8
