<project xmlns="http://maven.apache.org/POM/4.0.0" xmlns:xsi="http://www.w3.org/2001/XMLSchema-instance" 
  xsi:schemaLocation="http://maven.apache.org/POM/4.0.0 http://maven.apache.org/maven-v4_0_0.xsd">
  <modelVersion>4.0.0</modelVersion>
  
  <parent>
    <artifactId>citrus</artifactId>
    <groupId>com.consol.citrus</groupId>
    <version>2.6-SNAPSHOT</version>
    <relativePath>../../pom.xml</relativePath>
  </parent>

  <groupId>com.consol.citrus.model</groupId>
  <artifactId>citrus-model</artifactId>
  <name>citrus-model</name>
  <packaging>pom</packaging>
  
  <modules>
    <module>model-core</module>
    <module>model-jms</module>
    <module>model-http</module>
    <module>model-websocket</module>
    <module>model-ssh</module>
    <module>model-ws</module>
    <module>model-mail</module>
    <module>model-vertx</module>
    <module>model-camel</module>
    <module>model-ftp</module>
    <module>model-docker</module>
<<<<<<< HEAD
    <module>model-rmi</module>
    <module>model-jmx</module>
    <module>model-cucumber</module>
=======
    <module>model-zookeeper</module>
>>>>>>> df006a8e
  </modules>

  <dependencies>
    <!-- JaxB Bindings (API and implementation) -->
    <dependency>
      <groupId>javax.xml.bind</groupId>
      <artifactId>jaxb-api</artifactId>
    </dependency>
    <dependency>
      <groupId>com.sun.xml.bind</groupId>
      <artifactId>jaxb-core</artifactId>
    </dependency>
    <dependency>
      <groupId>com.sun.xml.bind</groupId>
      <artifactId>jaxb-impl</artifactId>
    </dependency>
  </dependencies>

  <build>
    <plugins>
      <plugin>
        <artifactId>maven-surefire-plugin</artifactId>
        <configuration>
          <failIfNoTests>false</failIfNoTests>
        </configuration>
      </plugin>

      <plugin>
        <artifactId>maven-failsafe-plugin</artifactId>
        <configuration>
          <failIfNoTests>false</failIfNoTests>
        </configuration>
      </plugin>
    </plugins>
  </build>

</project>
<|MERGE_RESOLUTION|>--- conflicted
+++ resolved
@@ -26,13 +26,10 @@
     <module>model-camel</module>
     <module>model-ftp</module>
     <module>model-docker</module>
-<<<<<<< HEAD
     <module>model-rmi</module>
     <module>model-jmx</module>
     <module>model-cucumber</module>
-=======
     <module>model-zookeeper</module>
->>>>>>> df006a8e
   </modules>
 
   <dependencies>
